--- conflicted
+++ resolved
@@ -7,11 +7,8 @@
 #include <sys/syscall.h>
 
 #include <cstring>
-<<<<<<< HEAD
 #include <mutex>
-=======
 #include <thread>
->>>>>>> 08bf36a0
 
 namespace moonray {
 namespace mcrt_common {
